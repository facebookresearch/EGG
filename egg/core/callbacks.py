--- conflicted
+++ resolved
@@ -45,47 +45,9 @@
     def on_epoch_end(self, loss: float, logs: Interaction, epoch: int):
         pass
 
-<<<<<<< HEAD
     def on_batch_end(self, logs: Interaction, loss: float, batch_id: int):
         pass
 
-=======
-    def on_batch(self, logs: Interaction, loss: float, data_len: int):
-        pass
-
-
-class ProgressBarLogger(Callback):
-    def __init__(self, n_epochs=-1):
-
-        self.n_epochs = n_epochs
-        self.cur_batch = 0
-        self.cur_epoch = 0
-        self.batch_time = time.time()
-        self.tqdm = tqdm(desc="Batch", unit="btc")
-
-    def on_epoch_end(self, loss: float, logs: Interaction, epoch: int):
-        self.cur_epoch += 1
-        self.cur_batch = 0
-        print()
-
-    def on_batch(self, logs: Interaction, loss: float, data_len: int):
-
-        elapsed = time.time() - self.batch_time
-
-        to_print = f"\rEpoch {self.cur_epoch}"
-        if self.n_epochs > 0:
-            to_print += f"/{self.n_epochs}"
-        to_print += "| train: "
-        to_print += self.tqdm.format_meter(
-            n=self.cur_batch, total=data_len, elapsed=elapsed
-        )
-        print(to_print, end="")
-
-        # update batch and time
-        self.cur_batch += 1
-        self.batch_time = time.time()
-
->>>>>>> 1d272e91
 
 class ConsoleLogger(Callback):
     def __init__(self, print_train_loss=False, as_json=False):
