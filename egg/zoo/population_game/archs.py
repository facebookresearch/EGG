--- conflicted
+++ resolved
@@ -31,17 +31,14 @@
 
     if name in ["resnet50", "resnet101", "resnet152"]:
         n_features = model.fc.in_features
-        print("Input dim: ", n_features)  # conv features?
         model.fc = nn.Identity()
 
     elif name == 'vgg11':
         n_features = model.classifier[6].in_features
-        print("Input dim: ", n_features)  # conv features?
         model.classifier[6] = nn.Identity()
 
     else:
         n_features = model.fc.in_features
-        print("Input dim: ", n_features)  # conv features?
         model.AuxLogits.fc = nn.Identity()
         model.fc = nn.Identity()
 
@@ -64,7 +61,6 @@
         super(Sender, self).__init__()
 
         self.name = name
-        #print("Module name (before the constructor): ", self.name)
 
         if isinstance(vision_module, nn.Module):
             self.vision_module = vision_module
@@ -79,22 +75,11 @@
             nn.BatchNorm1d(vocab_size),
         )
 
-        #print("Module name (before forward): ", self.name)
-
-
     def forward(self, x, aux_input=None):
-<<<<<<< HEAD
-        print("Module name: ", self.name)
-        print("Sender shape: ", x.shape)
         vision_module_out = self.vision_module(x)
         if self.name == 'inception':
             vision_module_out = vision_module_out.logits
         return self.fc(vision_module_out)
-=======
-        #print("Module name: ", self.name)
-        #print("Sender shape: ", x.shape)
-        return self.fc(self.vision_module(x))
->>>>>>> a9c78ce2
 
 
 class Receiver(nn.Module):
@@ -111,7 +96,6 @@
         super(Receiver, self).__init__()
 
         self.name = name
-        #print("before the constructor (receiver)", self.name)
 
         if isinstance(vision_module, nn.Module):
             self.vision_module = vision_module
@@ -127,13 +111,8 @@
             nn.Linear(hidden_dim, output_dim, bias=False),
         )
         self.temperature = temperature
-        #print("before the forward (receiver)", self.name)
 
     def forward(self, message, distractors, aux_input=None):
-
-        #print("distractors shape", distractors.shape)
-        #print("Module name (receiver): ", self.name)
-
         vision_module_out = self.vision_module(distractors)
         if self.name == 'inception':
             vision_module_out = vision_module_out.logits
