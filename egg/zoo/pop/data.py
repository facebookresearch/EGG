--- conflicted
+++ resolved
@@ -14,12 +14,6 @@
 from torchvision import datasets, transforms
 
 import numpy as np
-<<<<<<< HEAD
-
-=======
-from pathlib import Path
-import glob
->>>>>>> 09041239
 
 # separate imagenet into subsets such as animate and inanimate
 # Image selection
