# Copyright (c) Facebook, Inc. and its affiliates.

# This source code is licensed under the MIT license found in the
# LICENSE file in the root directory of this source tree.

import argparse

import egg.core as core


def get_data_opts(parser):
    group = parser.add_argument_group("data")
    group.add_argument(
        "--dataset_dir",
        type=str,
        default="./data",
        help="Dataset location",
    )
<<<<<<< HEAD

    group.add_argument(
        "--dataset_name",
        choices=["cifar10", "imagenet"],
        help="Dataset used for training a model",
    )
    
=======
    group.add_argument("--image_size", type=int, default=224, help="Image size")
>>>>>>> 3f105287
    group.add_argument(
        "--num_workers", type=int, default=4, help="Workers used in the dataloader"
    )
    parser.add_argument(
        "--return_original_image",
        action="store_true",
        default=False,
        help="Dataloader will yield also the non-augmented version of the input images",
    )


def get_gs_opts(parser):
    group = parser.add_argument_group("gumbel softmax")
    group.add_argument(
        "--gs_temperature",
        type=float,
        default=1.0,
        help="gs temperature used in the relaxation layer",
    )
    group.add_argument(
        "--gs_temperature_decay",
        type=float,
        default=1.0,
        help="gs temperature update_factor (default: 1.0)",
    )
    group.add_argument(
        "--train_gs_temperature",
        default=False,
        action="store_true",
        help="train gs temperature used in the relaxation layer",
    )
    group.add_argument(
        "--straight_through",
        default=False,
        action="store_true",
        help="use straight through gumbel softmax estimator",
    )
    group.add_argument(
        "--update_gs_temp_frequency",
        default=1,
        type=int,
        help="update gs temperature frequency (default: 1)",
    )
    group.add_argument(
        "--minimum_gs_temperature",
        default=1.0,
        type=float,
        help="minimum gs temperature when frequency update (default: 1.0)",
    )


def get_vision_module_opts(parser):
    group = parser.add_argument_group("vision module")
    group.add_argument(
        "--model_name",
        type=str,
        default="resnet50",
        choices=["resnet50", "resnet101", "resnet152", "vgg16", "densenet", "inception"],
        help="Model name for the encoder",
    )
    group.add_argument(
        "--shared_vision",
        default=False,
        action="store_true",
        help="If set, Sender and Receiver will share the vision encoder",
    )
    group.add_argument(
        "--pretrain_vision",
        default=False,
        action="store_true",
        help="If set, pretrained vision modules will be used",
    )
    group.add_argument("--use_augmentations", action="store_true", default=False)


def get_game_arch_opts(parser):
    group = parser.add_argument_group("game architecture")
    group.add_argument(
        "--projection_hidden_dim",
        type=int,
        default=2048,
        help="Projection head's hidden dimension for image features",
    )
    group.add_argument(
        "--projection_output_dim",
        type=int,
        default=2048,
        help="Projection head's output dimension for image features",
    )
    group.add_argument(
        "--simclr_sender",
        default=False,
        action="store_true",
        help="Use a simclr-like sender (no discreteness)",
    )
    group.add_argument(
        "--discrete_evaluation_simclr",
        default=False,
        action="store_true",
        help="Use a simclr-like sender argmaxing the message_like layer at test time",
    )


def get_loss_opts(parser):
    group = parser.add_argument_group("loss")
    group.add_argument(
        "--loss_type",
        type=str,
        default="xent",
        choices=["xent", "ntxent"],
        help="Model name for loss function",
    )
    group.add_argument(
        "--loss_temperature",
        type=float,
        default=0.1,
        help="Temperature for similarity computation in the loss fn. Ignored when similarity is 'dot'",
    )
    group.add_argument(
        "--similarity",
        type=str,
        default="cosine",
        choices=["cosine", "dot"],
        help="Similarity function used in loss",
    )


def get_common_opts(params):
    parser = argparse.ArgumentParser()
    parser.add_argument(
        "--weight_decay",
        type=float,
        default=10e-6,
        help="Weight decay used for SGD",
    )
    parser.add_argument(
        "--use_larc", action="store_true", default=False, help="Use LARC optimizer"
    )
    parser.add_argument(
        "--pdb",
        action="store_true",
        default=False,
        help="Run the game with pdb enabled",
    )

    get_data_opts(parser)
    get_gs_opts(parser)
    get_vision_module_opts(parser)
    get_loss_opts(parser)
    get_game_arch_opts(parser)

    opts = core.init(arg_parser=parser, params=params)
    return opts


def add_weight_decay(model, weight_decay=1e-5, skip_name=""):
    decay = []
    no_decay = []
    for name, param in model.named_parameters():
        if not param.requires_grad:
            continue
        if len(param.shape) == 1 or skip_name in name:
            no_decay.append(param)
        else:
            decay.append(param)
    return [
        {"params": no_decay, "weight_decay": 0.0},
        {"params": decay, "weight_decay": weight_decay},
    ]<|MERGE_RESOLUTION|>--- conflicted
+++ resolved
@@ -16,17 +16,15 @@
         default="./data",
         help="Dataset location",
     )
-<<<<<<< HEAD
-
+    
     group.add_argument(
         "--dataset_name",
         choices=["cifar10", "imagenet"],
         help="Dataset used for training a model",
     )
     
-=======
     group.add_argument("--image_size", type=int, default=224, help="Image size")
->>>>>>> 3f105287
+    
     group.add_argument(
         "--num_workers", type=int, default=4, help="Workers used in the dataloader"
     )
